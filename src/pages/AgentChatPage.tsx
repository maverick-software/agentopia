--- conflicted
+++ resolved
@@ -41,7 +41,6 @@
     }
   }, []);
 
-<<<<<<< HEAD
   // Auto-resize textarea
   const adjustTextareaHeight = useCallback(() => {
     if (textareaRef.current) {
@@ -55,7 +54,7 @@
   useEffect(() => {
     adjustTextareaHeight();
   }, [input, adjustTextareaHeight]);
-=======
+
   // AI State Management Functions
   const startAIProcessing = useCallback(() => {
     setShowAIIndicator(true);
@@ -119,7 +118,6 @@
     updateAIState('generating_response');
     await new Promise(resolve => setTimeout(resolve, 1000));
   }, [input, updateAIState]);
->>>>>>> 34597c66
 
   // Effect to handle component unmount for async operations
   useEffect(() => {
@@ -220,12 +218,7 @@
     fetchHistory();
   }, [agentId, user?.id]);
 
-<<<<<<< HEAD
-  // Handle form submission
-=======
-
   // Submit Message Handler - Enhanced with AI state tracking
->>>>>>> 34597c66
   const handleSubmit = useCallback(async (e: React.FormEvent) => {
     e.preventDefault();
     if (!input.trim() || !agent || sending || !user?.id) return;
@@ -246,7 +239,12 @@
     scrollToBottom();
 
     try {
-<<<<<<< HEAD
+      setSending(true);
+      setError(null);
+      
+      // Start AI processing indicator
+      startAIProcessing();
+      
       // Save user message to database
       const { error: saveError } = await supabase
         .from('chat_messages')
@@ -258,32 +256,12 @@
 
       if (saveError) throw saveError;
 
-      // Call chat function
-      const { data, error } = await supabase.functions.invoke('chat', {
-        body: {
-          message: messageText,
-          agent_id: agent.id,
-          user_id: user.id,
-        },
-      });
-=======
-      setSending(true);
-      setError(null);
-      
-      // Start AI processing indicator
-      startAIProcessing();
-      
-      const inputContent = input.trim();
-      setInput('');
-
-      // Add user message immediately for responsiveness
-      setMessages(prev => [...prev, userMessage]);
-      // Scroll after adding user message
-      requestAnimationFrame(scrollToBottom);
-
       // Run AI processing simulation in parallel with actual request
       const processingPromise = simulateAIProcessing();
 
+      // Create abort controller for this request
+      const controller = new AbortController();
+      abortControllerRef.current = controller;
 
       // Get the current session and access token
       const { data: { session }, error: sessionError } = await supabase.auth.getSession();
@@ -294,9 +272,8 @@
 
       const requestBody = {
         agentId: agent.id,
-        message: inputContent
+        message: messageText
       };
-      // console.log("Sending chat request body:", requestBody); // Cleaned log
 
       // Wait for both the API response and the processing simulation
       const [response] = await Promise.all([
@@ -307,27 +284,18 @@
           'Content-Type': 'application/json',
         },
         body: JSON.stringify(requestBody),
-        signal: controller.signal, // Use the local abort controller's signal
+        signal: controller.signal,
         }),
         processingPromise
       ]);
->>>>>>> 34597c66
-
-      if (error) throw error;
-
-<<<<<<< HEAD
-      // Add assistant response
-      if (data?.response) {
-        const assistantMessage: Message = {
-          role: 'assistant',
-          content: data.response,
-          timestamp: new Date(),
-          agentId: agent.id,
-        };
-
-        setMessages(prev => [...prev, assistantMessage]);
-        scrollToBottom();
-=======
+
+      if (!response.ok) {
+        throw new Error(`HTTP error! status: ${response.status}`);
+      }
+
+      const responseData = await response.json();
+      const assistantReply = responseData.response;
+
       if (typeof assistantReply !== 'string') {
           console.error('Invalid response format from chat API:', responseData);
           throw new Error('Received an invalid response format from the chat service.');
@@ -340,6 +308,7 @@
         role: 'assistant',
         content: assistantReply,
         timestamp: new Date(),
+        agentId: agent.id,
       };
 
       // Check mount status before setting state
@@ -356,8 +325,6 @@
         console.log('[handleSubmit] Chat request cancelled.');
         // Complete AI processing as failed
         completeAIProcessing(false);
-        // If aborted, remove the optimistic user message if needed (depends on desired UX)
-        // setMessages(prev => prev.filter(msg => msg !== userMessage));
       } else {
         console.error('Error submitting chat message:', err);
         // Complete AI processing as failed
@@ -367,20 +334,11 @@
              // Remove the optimistic user message on error
              setMessages(prev => prev.filter(msg => msg !== userMessage));
         }
->>>>>>> 34597c66
-      }
-    } catch (err) {
-      console.error('Error sending message:', err);
-      setError('Failed to send message. Please try again.');
+      }
     } finally {
       setSending(false);
     }
-<<<<<<< HEAD
-  }, [input, agent, sending, user?.id, scrollToBottom]);
-=======
-  // Dependencies for chat submission
-  }, [input, agent, sending, user?.id, scrollToBottom, startAIProcessing, simulateAIProcessing, completeAIProcessing]); // Added AI processing functions
->>>>>>> 34597c66
+  }, [input, agent, sending, user?.id, scrollToBottom, startAIProcessing, simulateAIProcessing, completeAIProcessing]);
 
   // Handle keyboard shortcuts
   const handleKeyDown = useCallback((e: React.KeyboardEvent) => {
@@ -429,7 +387,6 @@
     );
   }
 
-<<<<<<< HEAD
   if (!loading && !agent) {
     return (
       <div className="flex items-center justify-center h-screen bg-gray-50">
@@ -437,52 +394,6 @@
           <AlertCircle className="h-8 w-8 text-yellow-500 mx-auto mb-4" />
           <div className="text-yellow-600">Agent not found.</div>
         </div>
-=======
-  return (
-    <div className="flex flex-col flex-1 h-full max-w-4xl w-full mx-auto">
-      {/* Header can go here if needed */}
-      <div className="flex-1 overflow-y-auto p-6 space-y-4">
-        {isHistoryLoading ? (
-           <div className="flex h-full items-center justify-center">
-             <Loader2 className="h-8 w-8 animate-spin text-gray-500" />
-           </div>
-        ) : messages.length === 0 ? (
-          <div className="flex h-full items-center justify-center text-muted-foreground">
-            <p>No messages yet. Send the first one!</p>
-          </div>
-        ) : (
-          messages.map((message, index) => (
-            <ChatMessage 
-              key={`${message.role}-${index}-${message.timestamp.toISOString()}`} 
-              message={message} 
-            />
-          ))
-        )}
-        
-        {/* AI Thinking Indicator */}
-        {showAIIndicator && aiState && (
-          <AIThinkingIndicator
-            state={aiState}
-            currentTool={currentTool || undefined}
-            agentName={agent?.name || 'Agent'}
-            onComplete={() => {
-              setShowAIIndicator(false);
-              setAiState(null);
-              setCurrentTool(null);
-            }}
-          />
-        )}
-        
-        {/* Tool Execution Logger */}
-        <ToolExecutionLogger
-          isExecuting={aiState === 'executing_tool'}
-          currentTool={currentTool?.toolName}
-          className="mt-4"
-          autoScroll={true}
-        />
-        
-        <div ref={messagesEndRef} />
->>>>>>> 34597c66
       </div>
     );
   }
@@ -624,6 +535,28 @@
                     </div>
                   </div>
                 )}
+
+                {/* AI Thinking Indicator */}
+                {showAIIndicator && aiState && (
+                  <AIThinkingIndicator
+                    state={aiState}
+                    currentTool={currentTool || undefined}
+                    agentName={agent?.name || 'Agent'}
+                    onComplete={() => {
+                      setShowAIIndicator(false);
+                      setAiState(null);
+                      setCurrentTool(null);
+                    }}
+                  />
+                )}
+                
+                {/* Tool Execution Logger */}
+                <ToolExecutionLogger
+                  isExecuting={aiState === 'executing_tool'}
+                  currentTool={currentTool?.toolName}
+                  className="mt-4"
+                  autoScroll={true}
+                />
               </div>
               <div ref={messagesEndRef} />
             </div>
